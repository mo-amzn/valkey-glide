// Copyright Valkey GLIDE Project Contributors - SPDX Identifier: Apache-2.0

package integTest

import (
	"fmt"
	"math/rand"
	"strconv"
	"strings"
	"time"

	"github.com/google/uuid"
	"github.com/valkey-io/valkey-glide/go/api"
	"github.com/valkey-io/valkey-glide/go/api/errors"
	"github.com/valkey-io/valkey-glide/go/api/options"

	"github.com/stretchr/testify/assert"
)

func (suite *GlideTestSuite) TestCustomCommandInfo() {
	client := suite.defaultClient()
	result, err := client.CustomCommand([]string{"INFO"})

	assert.Nil(suite.T(), err)
	assert.IsType(suite.T(), "", result)
	strResult := result.(string)
	assert.True(suite.T(), strings.Contains(strResult, "# Stats"))
}

func (suite *GlideTestSuite) TestCustomCommandPing_StringResponse() {
	client := suite.defaultClient()
	result, err := client.CustomCommand([]string{"PING"})

	assert.Nil(suite.T(), err)
	assert.Equal(suite.T(), "PONG", result.(string))
}

func (suite *GlideTestSuite) TestCustomCommandClientInfo() {
	clientName := "TEST_CLIENT_NAME"
	config := api.NewGlideClientConfiguration().
		WithAddress(&suite.standaloneHosts[0]).
		WithClientName(clientName)
	client := suite.client(config)

	result, err := client.CustomCommand([]string{"CLIENT", "INFO"})

	assert.Nil(suite.T(), err)
	assert.IsType(suite.T(), "", result)
	strResult := result.(string)
	assert.True(suite.T(), strings.Contains(strResult, fmt.Sprintf("name=%s", clientName)))
}

func (suite *GlideTestSuite) TestCustomCommandGet_NullResponse() {
	client := suite.defaultClient()
	key := uuid.New().String()
	result, err := client.CustomCommand([]string{"GET", key})

	assert.Nil(suite.T(), err)
	assert.Equal(suite.T(), nil, result)
}

func (suite *GlideTestSuite) TestCustomCommandDel_LongResponse() {
	client := suite.defaultClient()
	key := uuid.New().String()
	suite.verifyOK(client.Set(key, "value"))
	result, err := client.CustomCommand([]string{"DEL", key})

	assert.Nil(suite.T(), err)
	assert.Equal(suite.T(), int64(1), result.(int64))
}

func (suite *GlideTestSuite) TestCustomCommandHExists_BoolResponse() {
	client := suite.defaultClient()
	fields := map[string]string{"field1": "value1"}
	key := uuid.New().String()

	res1, err := client.HSet(key, fields)
	assert.Nil(suite.T(), err)
	assert.Equal(suite.T(), int64(1), res1)

	result, err := client.CustomCommand([]string{"HEXISTS", key, "field1"})

	assert.Nil(suite.T(), err)
	assert.Equal(suite.T(), true, result.(bool))
}

func (suite *GlideTestSuite) TestCustomCommandIncrByFloat_FloatResponse() {
	client := suite.defaultClient()
	key := uuid.New().String()

	result, err := client.CustomCommand([]string{"INCRBYFLOAT", key, fmt.Sprintf("%f", 0.1)})

	assert.Nil(suite.T(), err)
	assert.Equal(suite.T(), float64(0.1), result.(float64))
}

func (suite *GlideTestSuite) TestCustomCommandMGet_ArrayResponse() {
	clientName := "TEST_CLIENT_NAME"
	config := api.NewGlideClientConfiguration().
		WithAddress(&suite.standaloneHosts[0]).
		WithClientName(clientName)
	client := suite.client(config)

	key1 := uuid.New().String()
	key2 := uuid.New().String()
	key3 := uuid.New().String()
	oldValue := uuid.New().String()
	value := uuid.New().String()
	suite.verifyOK(client.Set(key1, oldValue))
	keyValueMap := map[string]string{
		key1: value,
		key2: value,
	}
	suite.verifyOK(client.MSet(keyValueMap))
	keys := []string{key1, key2, key3}
	values := []interface{}{value, value, nil}
	result, err := client.CustomCommand(append([]string{"MGET"}, keys...))

	assert.Nil(suite.T(), err)
	assert.Equal(suite.T(), values, result.([]interface{}))
}

func (suite *GlideTestSuite) TestCustomCommandConfigGet_MapResponse() {
	client := suite.defaultClient()

	if suite.serverVersion < "7.0.0" {
		suite.T().Skip("This feature is added in version 7")
	}
	configMap := map[string]string{"timeout": "1000", "maxmemory": "1GB"}
	suite.verifyOK(client.ConfigSet(configMap))

	result2, err := client.CustomCommand([]string{"CONFIG", "GET", "timeout", "maxmemory"})
	assert.Nil(suite.T(), err)
	assert.Equal(suite.T(), map[string]interface{}{"timeout": "1000", "maxmemory": "1073741824"}, result2)
}

func (suite *GlideTestSuite) TestCustomCommandConfigSMembers_SetResponse() {
	client := suite.defaultClient()
	key := uuid.NewString()
	members := []string{"member1", "member2", "member3"}

	res1, err := client.SAdd(key, members)
	assert.Nil(suite.T(), err)
	assert.Equal(suite.T(), int64(3), res1)

	result2, err := client.CustomCommand([]string{"SMEMBERS", key})
	assert.Nil(suite.T(), err)
	assert.Equal(suite.T(), map[string]struct{}{"member1": {}, "member2": {}, "member3": {}}, result2)
}

func (suite *GlideTestSuite) TestCustomCommand_invalidCommand() {
	client := suite.defaultClient()
	result, err := client.CustomCommand([]string{"pewpew"})

	assert.Nil(suite.T(), result)
	assert.NotNil(suite.T(), err)
	assert.IsType(suite.T(), &errors.RequestError{}, err)
}

func (suite *GlideTestSuite) TestCustomCommand_invalidArgs() {
	client := suite.defaultClient()
	result, err := client.CustomCommand([]string{"ping", "pang", "pong"})

	assert.Nil(suite.T(), result)
	assert.NotNil(suite.T(), err)
	assert.IsType(suite.T(), &errors.RequestError{}, err)
}

func (suite *GlideTestSuite) TestCustomCommand_closedClient() {
	client := suite.defaultClient()
	client.Close()

	result, err := client.CustomCommand([]string{"ping"})

	assert.Nil(suite.T(), result)
	assert.NotNil(suite.T(), err)
	assert.IsType(suite.T(), &errors.ClosingError{}, err)
}

func (suite *GlideTestSuite) TestConfigSetAndGet_multipleArgs() {
	client := suite.defaultClient()

	if suite.serverVersion < "7.0.0" {
		suite.T().Skip("This feature is added in version 7")
	}
	configMap := map[string]string{"timeout": "1000", "maxmemory": "1GB"}
	resultConfigMap := map[string]string{"timeout": "1000", "maxmemory": "1073741824"}
	suite.verifyOK(client.ConfigSet(configMap))

	result2, err := client.ConfigGet([]string{"timeout", "maxmemory"})
	assert.Nil(suite.T(), err)
	assert.Equal(suite.T(), resultConfigMap, result2)
}

func (suite *GlideTestSuite) TestConfigSetAndGet_noArgs() {
	client := suite.defaultClient()

	configMap := map[string]string{}

	_, err := client.ConfigSet(configMap)
	assert.NotNil(suite.T(), err)
	assert.IsType(suite.T(), &errors.RequestError{}, err)

	result2, err := client.ConfigGet([]string{})
	assert.Nil(suite.T(), result2)
	assert.NotNil(suite.T(), err)
	assert.IsType(suite.T(), &errors.RequestError{}, err)
}

func (suite *GlideTestSuite) TestConfigSetAndGet_invalidArgs() {
	client := suite.defaultClient()

	configMap := map[string]string{"time": "1000"}

	_, err := client.ConfigSet(configMap)
	assert.NotNil(suite.T(), err)
	assert.IsType(suite.T(), &errors.RequestError{}, err)

	result2, err := client.ConfigGet([]string{"time"})
	assert.Equal(suite.T(), map[string]string{}, result2)
	assert.Nil(suite.T(), err)
}

func (suite *GlideTestSuite) TestSelect_WithValidIndex() {
	client := suite.defaultClient()
	index := int64(1)
	suite.verifyOK(client.Select(index))

	key := uuid.New().String()
	value := uuid.New().String()
	suite.verifyOK(client.Set(key, value))

	res, err := client.Get(key)
	assert.Nil(suite.T(), err)
	assert.Equal(suite.T(), value, res.Value())
}

func (suite *GlideTestSuite) TestSelect_InvalidIndex_OutOfBounds() {
	client := suite.defaultClient()

	result, err := client.Select(-1)
	assert.NotNil(suite.T(), err)
	assert.Equal(suite.T(), "", result)

	result, err = client.Select(1000)
	assert.NotNil(suite.T(), err)
	assert.Equal(suite.T(), "", result)
}

func (suite *GlideTestSuite) TestSelect_SwitchBetweenDatabases() {
	client := suite.defaultClient()

	key1 := uuid.New().String()
	value1 := uuid.New().String()
	suite.verifyOK(client.Select(0))
	suite.verifyOK(client.Set(key1, value1))

	key2 := uuid.New().String()
	value2 := uuid.New().String()
	suite.verifyOK(client.Select(1))
	suite.verifyOK(client.Set(key2, value2))

	result, err := client.Get(key1)
	assert.Nil(suite.T(), err)
	assert.Equal(suite.T(), "", result.Value())

	suite.verifyOK(client.Select(0))
	result, err = client.Get(key2)
	assert.Nil(suite.T(), err)
	assert.Equal(suite.T(), "", result.Value())

	suite.verifyOK(client.Select(1))
	result, err = client.Get(key2)
	assert.Nil(suite.T(), err)
	assert.Equal(suite.T(), value2, result.Value())
}

func (suite *GlideTestSuite) TestSortReadOnlyWithOptions_ExternalWeights() {
	client := suite.defaultClient()
	if suite.serverVersion < "7.0.0" {
		suite.T().Skip("This feature is added in version 7")
	}
	key := uuid.New().String()
	client.LPush(key, []string{"item1", "item2", "item3"})

	client.Set("weight_item1", "3")
	client.Set("weight_item2", "1")
	client.Set("weight_item3", "2")

	options := options.NewSortOptions().
		SetByPattern("weight_*").
		SetOrderBy(options.ASC).
		SetIsAlpha(false)

	sortResult, err := client.SortReadOnlyWithOptions(key, *options)

	assert.Nil(suite.T(), err)
	resultList := []api.Result[string]{
		api.CreateStringResult("item2"),
		api.CreateStringResult("item3"),
		api.CreateStringResult("item1"),
	}
	assert.Equal(suite.T(), resultList, sortResult)
}

func (suite *GlideTestSuite) TestSortReadOnlyWithOptions_GetPatterns() {
	client := suite.defaultClient()
	if suite.serverVersion < "7.0.0" {
		suite.T().Skip("This feature is added in version 7")
	}
	key := uuid.New().String()
	client.LPush(key, []string{"item1", "item2", "item3"})

	client.Set("object_item1", "Object_1")
	client.Set("object_item2", "Object_2")
	client.Set("object_item3", "Object_3")

	options := options.NewSortOptions().
		SetByPattern("weight_*").
		SetOrderBy(options.ASC).
		SetIsAlpha(false).
		AddGetPattern("object_*")

	sortResult, err := client.SortReadOnlyWithOptions(key, *options)

	assert.Nil(suite.T(), err)

	resultList := []api.Result[string]{
		api.CreateStringResult("Object_2"),
		api.CreateStringResult("Object_3"),
		api.CreateStringResult("Object_1"),
	}

	assert.Equal(suite.T(), resultList, sortResult)
}

func (suite *GlideTestSuite) TestSortReadOnlyWithOptions_SuccessfulSortByWeightAndGet() {
	client := suite.defaultClient()
	if suite.serverVersion < "7.0.0" {
		suite.T().Skip("This feature is added in version 7")
	}
	key := uuid.New().String()
	client.LPush(key, []string{"item1", "item2", "item3"})

	client.Set("weight_item1", "10")
	client.Set("weight_item2", "5")
	client.Set("weight_item3", "15")

	client.Set("object_item1", "Object 1")
	client.Set("object_item2", "Object 2")
	client.Set("object_item3", "Object 3")

	options := options.NewSortOptions().
		SetOrderBy(options.ASC).
		SetIsAlpha(false).
		SetByPattern("weight_*").
		AddGetPattern("object_*").
		AddGetPattern("#")

	sortResult, err := client.SortReadOnlyWithOptions(key, *options)

	assert.Nil(suite.T(), err)

	resultList := []api.Result[string]{
		api.CreateStringResult("Object 2"),
		api.CreateStringResult("item2"),
		api.CreateStringResult("Object 1"),
		api.CreateStringResult("item1"),
		api.CreateStringResult("Object 3"),
		api.CreateStringResult("item3"),
	}

	assert.Equal(suite.T(), resultList, sortResult)

	objectItem2, err := client.Get("object_item2")
	assert.Nil(suite.T(), err)
	assert.Equal(suite.T(), "Object 2", objectItem2.Value())

	objectItem1, err := client.Get("object_item1")
	assert.Nil(suite.T(), err)
	assert.Equal(suite.T(), "Object 1", objectItem1.Value())

	objectItem3, err := client.Get("object_item3")
	assert.Nil(suite.T(), err)
	assert.Equal(suite.T(), "Object 3", objectItem3.Value())

	assert.Equal(suite.T(), "item2", sortResult[1].Value())
	assert.Equal(suite.T(), "item1", sortResult[3].Value())
	assert.Equal(suite.T(), "item3", sortResult[5].Value())
}

func (suite *GlideTestSuite) TestInfoStandalone() {
	DEFAULT_INFO_SECTIONS := []string{
		"Server",
		"Clients",
		"Memory",
		"Persistence",
		"Stats",
		"Replication",
		"CPU",
		"Modules",
		"Errorstats",
		"Cluster",
		"Keyspace",
	}

	client := suite.defaultClient()
	t := suite.T()

	// info without options
	info, err := client.Info()
	assert.NoError(t, err)
	for _, section := range DEFAULT_INFO_SECTIONS {
		assert.Contains(t, info, "# "+section, "Section "+section+" is missing")
	}

	// info with option or with multiple options
	sections := []options.Section{options.Cpu}
	if suite.serverVersion >= "7.0.0" {
		sections = append(sections, options.Memory)
	}
	info, err = client.InfoWithOptions(options.InfoOptions{Sections: sections})
	assert.NoError(t, err)
	for _, section := range sections {
		assert.Contains(t, strings.ToLower(info), strings.ToLower("# "+string(section)), "Section "+section+" is missing")
	}
}

func (suite *GlideTestSuite) TestDBSize() {
	client := suite.defaultClient()
	result, err := client.DBSize()
	assert.Nil(suite.T(), err)
	assert.Greater(suite.T(), result, int64(0))
}

func (suite *GlideTestSuite) TestPing_NoArgument() {
	client := suite.defaultClient()

	result, err := client.Ping()
	assert.Nil(suite.T(), err)
	assert.Equal(suite.T(), "PONG", result)
}

func (suite *GlideTestSuite) TestEcho() {
	client := suite.defaultClient()
	// Test 1: Check if Echo command return the message
	value := "Hello world"
	t := suite.T()
	resultEcho, err := client.Echo(value)
	assert.Nil(t, err)
	assert.Equal(t, value, resultEcho.Value())
}

func (suite *GlideTestSuite) TestPing_ClosedClient() {
	client := suite.defaultClient()
	client.Close()

	result, err := client.Ping()

	assert.NotNil(suite.T(), err)
	assert.Equal(suite.T(), "", result)
	assert.IsType(suite.T(), &errors.ClosingError{}, err)
}

func (suite *GlideTestSuite) TestPingWithOptions_WithMessage() {
	client := suite.defaultClient()
	options := options.PingOptions{
		Message: "hello",
	}

	result, err := client.PingWithOptions(options)
	assert.Nil(suite.T(), err)
	assert.Equal(suite.T(), "hello", result)
}

func (suite *GlideTestSuite) TestPingWithOptions_ClosedClient() {
	client := suite.defaultClient()
	client.Close()

	options := options.PingOptions{
		Message: "hello",
	}

	result, err := client.PingWithOptions(options)
	assert.NotNil(suite.T(), err)
	assert.Equal(suite.T(), "", result)
	assert.IsType(suite.T(), &errors.ClosingError{}, err)
}

func (suite *GlideTestSuite) TestTime_Success() {
	client := suite.defaultClient()
	results, err := client.Time()

	assert.Nil(suite.T(), err)
	assert.Len(suite.T(), results, 2)

	now := time.Now().Unix() - 1

	timestamp, err := strconv.ParseInt(results[0], 10, 64)
	assert.Nil(suite.T(), err)
	assert.Greater(suite.T(), timestamp, now)

	microseconds, err := strconv.ParseInt(results[1], 10, 64)
	assert.Nil(suite.T(), err)
	assert.Less(suite.T(), microseconds, int64(1000000))
}

func (suite *GlideTestSuite) TestTime_Error() {
	client := suite.defaultClient()

	// Disconnect the client or simulate an error condition
	client.Close()

	results, err := client.Time()

	assert.NotNil(suite.T(), err)
	assert.Nil(suite.T(), results)
	assert.IsType(suite.T(), &errors.ClosingError{}, err)
}

func (suite *GlideTestSuite) TestFlushAll() {
	client := suite.defaultClient()
	key1 := uuid.New().String()
	key2 := uuid.New().String()

	_, err := client.Set(key1, "value1")
	assert.Nil(suite.T(), err)
	_, err = client.Set(key2, "value2")
	assert.Nil(suite.T(), err)

	result, err := client.Get(key1)
	assert.Nil(suite.T(), err)
	assert.Equal(suite.T(), "value1", result.Value())

	response, err := client.FlushAll()
	assert.Nil(suite.T(), err)
	assert.Equal(suite.T(), "OK", response)

	result, err = client.Get(key1)
	assert.Nil(suite.T(), err)
	assert.Empty(suite.T(), result.Value())
}

func (suite *GlideTestSuite) TestFlushAll_Sync() {
	client := suite.defaultClient()
	key1 := uuid.New().String()
	key2 := uuid.New().String()

	_, err := client.Set(key1, "value1")
	assert.Nil(suite.T(), err)
	_, err = client.Set(key2, "value2")
	assert.Nil(suite.T(), err)

	result, err := client.Get(key1)
	assert.Nil(suite.T(), err)
	assert.Equal(suite.T(), "value1", result.Value())

	response, err := client.FlushAllWithOptions(options.SYNC)
	assert.Nil(suite.T(), err)
	assert.Equal(suite.T(), "OK", response)

	result, err = client.Get(key1)
	assert.Nil(suite.T(), err)
	assert.Empty(suite.T(), result.Value())
}

func (suite *GlideTestSuite) TestFlushAll_Async() {
	client := suite.defaultClient()
	key1 := uuid.New().String()
	key2 := uuid.New().String()

	_, err := client.Set(key1, "value1")
	assert.Nil(suite.T(), err)
	_, err = client.Set(key2, "value2")
	assert.Nil(suite.T(), err)

	response, err := client.FlushAllWithOptions(options.ASYNC)
	assert.Nil(suite.T(), err)
	assert.Equal(suite.T(), "OK", response)

	result, err := client.Get(key1)
	assert.Nil(suite.T(), err)
	assert.Empty(suite.T(), result.Value())
}

func (suite *GlideTestSuite) TestFlushAll_ClosedClient() {
	client := suite.defaultClient()
	client.Close()

	response, err := client.FlushAllWithOptions(options.SYNC)
	assert.NotNil(suite.T(), err)
	assert.Equal(suite.T(), "", response)
	assert.IsType(suite.T(), &errors.ClosingError{}, err)
}

func (suite *GlideTestSuite) TestFlushAll_MultipleFlush() {
	client := suite.defaultClient()
	key1 := uuid.New().String()

	response, err := client.FlushAllWithOptions(options.SYNC)
	assert.Nil(suite.T(), err)
	assert.Equal(suite.T(), "OK", response)

	_, err = client.Set(key1, "value1")
	assert.Nil(suite.T(), err)

	response, err = client.FlushAllWithOptions(options.ASYNC)
	assert.Nil(suite.T(), err)
	assert.Equal(suite.T(), "OK", response)

	result, err := client.Get(key1)
	assert.Nil(suite.T(), err)
	assert.Empty(suite.T(), result.Value())
}

func (suite *GlideTestSuite) TestFlushDB() {
	client := suite.defaultClient()
	key1 := uuid.New().String()
	key2 := uuid.New().String()

	_, err := client.Set(key1, "value1")
	assert.Nil(suite.T(), err)
	_, err = client.Set(key2, "value2")
	assert.Nil(suite.T(), err)

	result, err := client.Get(key1)
	assert.Nil(suite.T(), err)
	assert.Equal(suite.T(), "value1", result.Value())

	response, err := client.FlushDB()
	assert.Nil(suite.T(), err)
	assert.Equal(suite.T(), "OK", response)

	result, err = client.Get(key1)
	assert.Nil(suite.T(), err)
	assert.Empty(suite.T(), result.Value())
}

func (suite *GlideTestSuite) TestFlushDBWithOptions_SYNC() {
	client := suite.defaultClient()

	key := uuid.New().String()
	_, err := client.Set(key, "value1")
	assert.NoError(suite.T(), err)

	result, err := client.FlushDBWithOptions(options.SYNC)
	assert.NoError(suite.T(), err)
	assert.NotEmpty(suite.T(), result)

	val, err := client.Get(key)
	assert.NoError(suite.T(), err)
	assert.Empty(suite.T(), val.Value())
}

func (suite *GlideTestSuite) TestFlushDBWithOptions_ASYNC() {
	client := suite.defaultClient()

	key := uuid.New().String()
	_, err := client.Set(key, "value1")
	assert.NoError(suite.T(), err)

	result, err := client.FlushDBWithOptions(options.ASYNC)
	assert.NoError(suite.T(), err)
	assert.NotEmpty(suite.T(), result)

	val, err := client.Get(key)
	assert.NoError(suite.T(), err)
	assert.Empty(suite.T(), val.Value())
}

func (suite *GlideTestSuite) TestFlushDBWithOptions_MultipleKeys() {
	client := suite.defaultClient()

	key1 := uuid.New().String()
	key2 := uuid.New().String()

	_, err := client.Set(key1, "value1")
	assert.NoError(suite.T(), err)
	_, err = client.Set(key2, "value2")
	assert.NoError(suite.T(), err)

	result, err := client.FlushDBWithOptions(options.SYNC)
	assert.NoError(suite.T(), err)
	assert.NotEmpty(suite.T(), result)

	val1, err := client.Get(key1)
	assert.NoError(suite.T(), err)
	assert.Empty(suite.T(), val1.Value())

	val2, err := client.Get(key2)
	assert.NoError(suite.T(), err)
	assert.Empty(suite.T(), val2.Value())
}

func (suite *GlideTestSuite) TestFlushDBWithOptions_ClosedClient() {
	client := suite.defaultClient()

	client.Close()

	result, err := client.FlushDBWithOptions(options.SYNC)
	assert.NotNil(suite.T(), err)
	assert.Equal(suite.T(), "", result)
	assert.IsType(suite.T(), &errors.ClosingError{}, err)
}

<<<<<<< HEAD
func (suite *GlideTestSuite) TestConfigRewrite() {
	client := suite.defaultClient()
	t := suite.T()
	opts := options.InfoOptions{Sections: []options.Section{options.Server}}
	response, err := client.InfoWithOptions(opts)
	assert.NoError(t, err)
	lines := strings.Split(response, "\n")
	var configFile string
	for _, line := range lines {
		if strings.HasPrefix(line, "config_file:") {
			configFile = strings.TrimSpace(strings.TrimPrefix(line, "config_file:"))
			break
		}
	}
	if len(configFile) > 0 {
		suite.verifyOK(client.ConfigRewrite())
	}
=======
func (suite *GlideTestSuite) TestUpdateConnectionPasswordAuthNonValidPass() {
	// Create test client
	testClient := suite.defaultClient()
	defer testClient.Close()

	// Test empty password
	_, err := testClient.UpdateConnectionPassword("", true)
	assert.NotNil(suite.T(), err)
	assert.IsType(suite.T(), &errors.RequestError{}, err)

	// Test with no password parameter
	_, err = testClient.UpdateConnectionPassword("", true)
	assert.NotNil(suite.T(), err)
	assert.IsType(suite.T(), &errors.RequestError{}, err)
}

func (suite *GlideTestSuite) TestUpdateConnectionPassword_NoServerAuth() {
	// Create test client
	testClient := suite.defaultClient()
	defer testClient.Close()

	// Validate that we can use the client
	_, err := testClient.Info()
	assert.Nil(suite.T(), err)

	// Test immediate re-authentication fails when no server password is set
	pwd := uuid.NewString()
	_, err = testClient.UpdateConnectionPassword(pwd, true)
	assert.NotNil(suite.T(), err)
	assert.IsType(suite.T(), &errors.RequestError{}, err)
}

func (suite *GlideTestSuite) TestUpdateConnectionPassword_LongPassword() {
	// Create test client
	testClient := suite.defaultClient()
	defer testClient.Close()

	// Generate long random password (1000 chars)
	const letters = "abcdefghijklmnopqrstuvwxyzABCDEFGHIJKLMNOPQRSTUVWXYZ"
	pwd := make([]byte, 1000)
	for i := range pwd {
		pwd[i] = letters[rand.Intn(len(letters))]
	}

	// Validate that we can use the client
	_, err := testClient.Info()
	assert.NoError(suite.T(), err)

	// Test replacing connection password with a long password string
	_, err = testClient.UpdateConnectionPassword(string(pwd), false)
	assert.NoError(suite.T(), err)
}

func (suite *GlideTestSuite) TestUpdateConnectionPassword_ImmediateAuthWrongPassword() {
	// Create admin client
	adminClient := suite.defaultClient()
	defer adminClient.Close()

	// Create test client
	testClient := suite.defaultClient()
	defer testClient.Close()

	pwd := uuid.NewString()
	notThePwd := uuid.NewString()

	// Validate that we can use the client
	_, err := testClient.Info()
	assert.Nil(suite.T(), err)

	// Set the password to something else
	_, err = adminClient.ConfigSet(map[string]string{"requirepass": notThePwd})
	assert.Nil(suite.T(), err)

	// Test that re-authentication fails when using wrong password
	_, err = testClient.UpdateConnectionPassword(pwd, true)
	assert.NotNil(suite.T(), err)
	assert.IsType(suite.T(), &errors.RequestError{}, err)

	// But using correct password returns OK
	_, err = testClient.UpdateConnectionPassword(notThePwd, true)
	assert.NoError(suite.T(), err)

	// Cleanup: Reset password
	_, err = adminClient.ConfigSet(map[string]string{"requirepass": ""})
	assert.NoError(suite.T(), err)
>>>>>>> 8300839b
}<|MERGE_RESOLUTION|>--- conflicted
+++ resolved
@@ -703,7 +703,93 @@
 	assert.IsType(suite.T(), &errors.ClosingError{}, err)
 }
 
-<<<<<<< HEAD
+func (suite *GlideTestSuite) TestUpdateConnectionPasswordAuthNonValidPass() {
+	// Create test client
+	testClient := suite.defaultClient()
+	defer testClient.Close()
+
+	// Test empty password
+	_, err := testClient.UpdateConnectionPassword("", true)
+	assert.NotNil(suite.T(), err)
+	assert.IsType(suite.T(), &errors.RequestError{}, err)
+
+	// Test with no password parameter
+	_, err = testClient.UpdateConnectionPassword("", true)
+	assert.NotNil(suite.T(), err)
+	assert.IsType(suite.T(), &errors.RequestError{}, err)
+}
+
+func (suite *GlideTestSuite) TestUpdateConnectionPassword_NoServerAuth() {
+	// Create test client
+	testClient := suite.defaultClient()
+	defer testClient.Close()
+
+	// Validate that we can use the client
+	_, err := testClient.Info()
+	assert.Nil(suite.T(), err)
+
+	// Test immediate re-authentication fails when no server password is set
+	pwd := uuid.NewString()
+	_, err = testClient.UpdateConnectionPassword(pwd, true)
+	assert.NotNil(suite.T(), err)
+	assert.IsType(suite.T(), &errors.RequestError{}, err)
+}
+
+func (suite *GlideTestSuite) TestUpdateConnectionPassword_LongPassword() {
+	// Create test client
+	testClient := suite.defaultClient()
+	defer testClient.Close()
+
+	// Generate long random password (1000 chars)
+	const letters = "abcdefghijklmnopqrstuvwxyzABCDEFGHIJKLMNOPQRSTUVWXYZ"
+	pwd := make([]byte, 1000)
+	for i := range pwd {
+		pwd[i] = letters[rand.Intn(len(letters))]
+	}
+
+	// Validate that we can use the client
+	_, err := testClient.Info()
+	assert.NoError(suite.T(), err)
+
+	// Test replacing connection password with a long password string
+	_, err = testClient.UpdateConnectionPassword(string(pwd), false)
+	assert.NoError(suite.T(), err)
+}
+
+func (suite *GlideTestSuite) TestUpdateConnectionPassword_ImmediateAuthWrongPassword() {
+	// Create admin client
+	adminClient := suite.defaultClient()
+	defer adminClient.Close()
+
+	// Create test client
+	testClient := suite.defaultClient()
+	defer testClient.Close()
+
+	pwd := uuid.NewString()
+	notThePwd := uuid.NewString()
+
+	// Validate that we can use the client
+	_, err := testClient.Info()
+	assert.Nil(suite.T(), err)
+
+	// Set the password to something else
+	_, err = adminClient.ConfigSet(map[string]string{"requirepass": notThePwd})
+	assert.Nil(suite.T(), err)
+
+	// Test that re-authentication fails when using wrong password
+	_, err = testClient.UpdateConnectionPassword(pwd, true)
+	assert.NotNil(suite.T(), err)
+	assert.IsType(suite.T(), &errors.RequestError{}, err)
+
+	// But using correct password returns OK
+	_, err = testClient.UpdateConnectionPassword(notThePwd, true)
+	assert.NoError(suite.T(), err)
+
+	// Cleanup: Reset password
+	_, err = adminClient.ConfigSet(map[string]string{"requirepass": ""})
+	assert.NoError(suite.T(), err)
+}
+
 func (suite *GlideTestSuite) TestConfigRewrite() {
 	client := suite.defaultClient()
 	t := suite.T()
@@ -721,91 +807,4 @@
 	if len(configFile) > 0 {
 		suite.verifyOK(client.ConfigRewrite())
 	}
-=======
-func (suite *GlideTestSuite) TestUpdateConnectionPasswordAuthNonValidPass() {
-	// Create test client
-	testClient := suite.defaultClient()
-	defer testClient.Close()
-
-	// Test empty password
-	_, err := testClient.UpdateConnectionPassword("", true)
-	assert.NotNil(suite.T(), err)
-	assert.IsType(suite.T(), &errors.RequestError{}, err)
-
-	// Test with no password parameter
-	_, err = testClient.UpdateConnectionPassword("", true)
-	assert.NotNil(suite.T(), err)
-	assert.IsType(suite.T(), &errors.RequestError{}, err)
-}
-
-func (suite *GlideTestSuite) TestUpdateConnectionPassword_NoServerAuth() {
-	// Create test client
-	testClient := suite.defaultClient()
-	defer testClient.Close()
-
-	// Validate that we can use the client
-	_, err := testClient.Info()
-	assert.Nil(suite.T(), err)
-
-	// Test immediate re-authentication fails when no server password is set
-	pwd := uuid.NewString()
-	_, err = testClient.UpdateConnectionPassword(pwd, true)
-	assert.NotNil(suite.T(), err)
-	assert.IsType(suite.T(), &errors.RequestError{}, err)
-}
-
-func (suite *GlideTestSuite) TestUpdateConnectionPassword_LongPassword() {
-	// Create test client
-	testClient := suite.defaultClient()
-	defer testClient.Close()
-
-	// Generate long random password (1000 chars)
-	const letters = "abcdefghijklmnopqrstuvwxyzABCDEFGHIJKLMNOPQRSTUVWXYZ"
-	pwd := make([]byte, 1000)
-	for i := range pwd {
-		pwd[i] = letters[rand.Intn(len(letters))]
-	}
-
-	// Validate that we can use the client
-	_, err := testClient.Info()
-	assert.NoError(suite.T(), err)
-
-	// Test replacing connection password with a long password string
-	_, err = testClient.UpdateConnectionPassword(string(pwd), false)
-	assert.NoError(suite.T(), err)
-}
-
-func (suite *GlideTestSuite) TestUpdateConnectionPassword_ImmediateAuthWrongPassword() {
-	// Create admin client
-	adminClient := suite.defaultClient()
-	defer adminClient.Close()
-
-	// Create test client
-	testClient := suite.defaultClient()
-	defer testClient.Close()
-
-	pwd := uuid.NewString()
-	notThePwd := uuid.NewString()
-
-	// Validate that we can use the client
-	_, err := testClient.Info()
-	assert.Nil(suite.T(), err)
-
-	// Set the password to something else
-	_, err = adminClient.ConfigSet(map[string]string{"requirepass": notThePwd})
-	assert.Nil(suite.T(), err)
-
-	// Test that re-authentication fails when using wrong password
-	_, err = testClient.UpdateConnectionPassword(pwd, true)
-	assert.NotNil(suite.T(), err)
-	assert.IsType(suite.T(), &errors.RequestError{}, err)
-
-	// But using correct password returns OK
-	_, err = testClient.UpdateConnectionPassword(notThePwd, true)
-	assert.NoError(suite.T(), err)
-
-	// Cleanup: Reset password
-	_, err = adminClient.ConfigSet(map[string]string{"requirepass": ""})
-	assert.NoError(suite.T(), err)
->>>>>>> 8300839b
 }