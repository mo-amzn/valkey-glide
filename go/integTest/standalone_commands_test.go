// Copyright Valkey GLIDE Project Contributors - SPDX Identifier: Apache-2.0

package integTest

import (
	"fmt"
	"math/rand"
	"strconv"
	"strings"
	"time"

	"github.com/google/uuid"
	"github.com/valkey-io/valkey-glide/go/api"
	"github.com/valkey-io/valkey-glide/go/api/errors"
	"github.com/valkey-io/valkey-glide/go/api/options"

	"github.com/stretchr/testify/assert"
)

func (suite *GlideTestSuite) TestCustomCommandInfo() {
	client := suite.defaultClient()
	result, err := client.CustomCommand([]string{"INFO"})

	assert.Nil(suite.T(), err)
	assert.IsType(suite.T(), "", result)
	strResult := result.(string)
	assert.True(suite.T(), strings.Contains(strResult, "# Stats"))
}

func (suite *GlideTestSuite) TestCustomCommandPing_StringResponse() {
	client := suite.defaultClient()
	result, err := client.CustomCommand([]string{"PING"})

	assert.Nil(suite.T(), err)
	assert.Equal(suite.T(), "PONG", result.(string))
}

func (suite *GlideTestSuite) TestCustomCommandClientInfo() {
	clientName := "TEST_CLIENT_NAME"
	config := api.NewGlideClientConfiguration().
		WithAddress(&suite.standaloneHosts[0]).
		WithClientName(clientName)
	client := suite.client(config)

	result, err := client.CustomCommand([]string{"CLIENT", "INFO"})

	assert.Nil(suite.T(), err)
	assert.IsType(suite.T(), "", result)
	strResult := result.(string)
	assert.True(suite.T(), strings.Contains(strResult, fmt.Sprintf("name=%s", clientName)))
}

func (suite *GlideTestSuite) TestCustomCommandGet_NullResponse() {
	client := suite.defaultClient()
	key := uuid.New().String()
	result, err := client.CustomCommand([]string{"GET", key})

	assert.Nil(suite.T(), err)
	assert.Equal(suite.T(), nil, result)
}

func (suite *GlideTestSuite) TestCustomCommandDel_LongResponse() {
	client := suite.defaultClient()
	key := uuid.New().String()
	suite.verifyOK(client.Set(key, "value"))
	result, err := client.CustomCommand([]string{"DEL", key})

	assert.Nil(suite.T(), err)
	assert.Equal(suite.T(), int64(1), result.(int64))
}

func (suite *GlideTestSuite) TestCustomCommandHExists_BoolResponse() {
	client := suite.defaultClient()
	fields := map[string]string{"field1": "value1"}
	key := uuid.New().String()

	res1, err := client.HSet(key, fields)
	assert.Nil(suite.T(), err)
	assert.Equal(suite.T(), int64(1), res1)

	result, err := client.CustomCommand([]string{"HEXISTS", key, "field1"})

	assert.Nil(suite.T(), err)
	assert.Equal(suite.T(), true, result.(bool))
}

func (suite *GlideTestSuite) TestCustomCommandIncrByFloat_FloatResponse() {
	client := suite.defaultClient()
	key := uuid.New().String()

	result, err := client.CustomCommand([]string{"INCRBYFLOAT", key, fmt.Sprintf("%f", 0.1)})

	assert.Nil(suite.T(), err)
	assert.Equal(suite.T(), float64(0.1), result.(float64))
}

func (suite *GlideTestSuite) TestCustomCommandMGet_ArrayResponse() {
	clientName := "TEST_CLIENT_NAME"
	config := api.NewGlideClientConfiguration().
		WithAddress(&suite.standaloneHosts[0]).
		WithClientName(clientName)
	client := suite.client(config)

	key1 := uuid.New().String()
	key2 := uuid.New().String()
	key3 := uuid.New().String()
	oldValue := uuid.New().String()
	value := uuid.New().String()
	suite.verifyOK(client.Set(key1, oldValue))
	keyValueMap := map[string]string{
		key1: value,
		key2: value,
	}
	suite.verifyOK(client.MSet(keyValueMap))
	keys := []string{key1, key2, key3}
	values := []interface{}{value, value, nil}
	result, err := client.CustomCommand(append([]string{"MGET"}, keys...))

	assert.Nil(suite.T(), err)
	assert.Equal(suite.T(), values, result.([]interface{}))
}

func (suite *GlideTestSuite) TestCustomCommandConfigGet_MapResponse() {
	client := suite.defaultClient()

	if suite.serverVersion < "7.0.0" {
		suite.T().Skip("This feature is added in version 7")
	}
	configMap := map[string]string{"timeout": "1000", "maxmemory": "1GB"}
	suite.verifyOK(client.ConfigSet(configMap))

	result2, err := client.CustomCommand([]string{"CONFIG", "GET", "timeout", "maxmemory"})
	assert.Nil(suite.T(), err)
	assert.Equal(suite.T(), map[string]interface{}{"timeout": "1000", "maxmemory": "1073741824"}, result2)
}

func (suite *GlideTestSuite) TestCustomCommandConfigSMembers_SetResponse() {
	client := suite.defaultClient()
	key := uuid.NewString()
	members := []string{"member1", "member2", "member3"}

	res1, err := client.SAdd(key, members)
	assert.Nil(suite.T(), err)
	assert.Equal(suite.T(), int64(3), res1)

	result2, err := client.CustomCommand([]string{"SMEMBERS", key})
	assert.Nil(suite.T(), err)
	assert.Equal(suite.T(), map[string]struct{}{"member1": {}, "member2": {}, "member3": {}}, result2)
}

func (suite *GlideTestSuite) TestCustomCommand_invalidCommand() {
	client := suite.defaultClient()
	result, err := client.CustomCommand([]string{"pewpew"})

	assert.Nil(suite.T(), result)
	assert.NotNil(suite.T(), err)
	assert.IsType(suite.T(), &errors.RequestError{}, err)
}

func (suite *GlideTestSuite) TestCustomCommand_invalidArgs() {
	client := suite.defaultClient()
	result, err := client.CustomCommand([]string{"ping", "pang", "pong"})

	assert.Nil(suite.T(), result)
	assert.NotNil(suite.T(), err)
	assert.IsType(suite.T(), &errors.RequestError{}, err)
}

func (suite *GlideTestSuite) TestCustomCommand_closedClient() {
	client := suite.defaultClient()
	client.Close()

	result, err := client.CustomCommand([]string{"ping"})

	assert.Nil(suite.T(), result)
	assert.NotNil(suite.T(), err)
	assert.IsType(suite.T(), &errors.ClosingError{}, err)
}

func (suite *GlideTestSuite) TestConfigSetAndGet_multipleArgs() {
	client := suite.defaultClient()

	if suite.serverVersion < "7.0.0" {
		suite.T().Skip("This feature is added in version 7")
	}
	configMap := map[string]string{"timeout": "1000", "maxmemory": "1GB"}
	resultConfigMap := map[string]string{"timeout": "1000", "maxmemory": "1073741824"}
	suite.verifyOK(client.ConfigSet(configMap))

	result2, err := client.ConfigGet([]string{"timeout", "maxmemory"})
	assert.Nil(suite.T(), err)
	assert.Equal(suite.T(), resultConfigMap, result2)
}

func (suite *GlideTestSuite) TestConfigSetAndGet_noArgs() {
	client := suite.defaultClient()

	configMap := map[string]string{}

	_, err := client.ConfigSet(configMap)
	assert.NotNil(suite.T(), err)
	assert.IsType(suite.T(), &errors.RequestError{}, err)

	result2, err := client.ConfigGet([]string{})
	assert.Nil(suite.T(), result2)
	assert.NotNil(suite.T(), err)
	assert.IsType(suite.T(), &errors.RequestError{}, err)
}

func (suite *GlideTestSuite) TestConfigSetAndGet_invalidArgs() {
	client := suite.defaultClient()

	configMap := map[string]string{"time": "1000"}

	_, err := client.ConfigSet(configMap)
	assert.NotNil(suite.T(), err)
	assert.IsType(suite.T(), &errors.RequestError{}, err)

	result2, err := client.ConfigGet([]string{"time"})
	assert.Equal(suite.T(), map[string]string{}, result2)
	assert.Nil(suite.T(), err)
}

func (suite *GlideTestSuite) TestSelect_WithValidIndex() {
	client := suite.defaultClient()
	index := int64(1)
	suite.verifyOK(client.Select(index))

	key := uuid.New().String()
	value := uuid.New().String()
	suite.verifyOK(client.Set(key, value))

	res, err := client.Get(key)
	assert.Nil(suite.T(), err)
	assert.Equal(suite.T(), value, res.Value())
}

func (suite *GlideTestSuite) TestSelect_InvalidIndex_OutOfBounds() {
	client := suite.defaultClient()

	result, err := client.Select(-1)
	assert.NotNil(suite.T(), err)
	assert.Equal(suite.T(), "", result)

	result, err = client.Select(1000)
	assert.NotNil(suite.T(), err)
	assert.Equal(suite.T(), "", result)
}

func (suite *GlideTestSuite) TestSelect_SwitchBetweenDatabases() {
	client := suite.defaultClient()

	key1 := uuid.New().String()
	value1 := uuid.New().String()
	suite.verifyOK(client.Select(0))
	suite.verifyOK(client.Set(key1, value1))

	key2 := uuid.New().String()
	value2 := uuid.New().String()
	suite.verifyOK(client.Select(1))
	suite.verifyOK(client.Set(key2, value2))

	result, err := client.Get(key1)
	assert.Nil(suite.T(), err)
	assert.Equal(suite.T(), "", result.Value())

	suite.verifyOK(client.Select(0))
	result, err = client.Get(key2)
	assert.Nil(suite.T(), err)
	assert.Equal(suite.T(), "", result.Value())

	suite.verifyOK(client.Select(1))
	result, err = client.Get(key2)
	assert.Nil(suite.T(), err)
	assert.Equal(suite.T(), value2, result.Value())
}

func (suite *GlideTestSuite) TestSortReadOnlyWithOptions_ExternalWeights() {
	client := suite.defaultClient()
	if suite.serverVersion < "7.0.0" {
		suite.T().Skip("This feature is added in version 7")
	}
	key := uuid.New().String()
	client.LPush(key, []string{"item1", "item2", "item3"})

	client.Set("weight_item1", "3")
	client.Set("weight_item2", "1")
	client.Set("weight_item3", "2")

	options := options.NewSortOptions().
		SetByPattern("weight_*").
		SetOrderBy(options.ASC).
		SetIsAlpha(false)

	sortResult, err := client.SortReadOnlyWithOptions(key, *options)

	assert.Nil(suite.T(), err)
	resultList := []api.Result[string]{
		api.CreateStringResult("item2"),
		api.CreateStringResult("item3"),
		api.CreateStringResult("item1"),
	}
	assert.Equal(suite.T(), resultList, sortResult)
}

func (suite *GlideTestSuite) TestSortReadOnlyWithOptions_GetPatterns() {
	client := suite.defaultClient()
	if suite.serverVersion < "7.0.0" {
		suite.T().Skip("This feature is added in version 7")
	}
	key := uuid.New().String()
	client.LPush(key, []string{"item1", "item2", "item3"})

	client.Set("object_item1", "Object_1")
	client.Set("object_item2", "Object_2")
	client.Set("object_item3", "Object_3")

	options := options.NewSortOptions().
		SetByPattern("weight_*").
		SetOrderBy(options.ASC).
		SetIsAlpha(false).
		AddGetPattern("object_*")

	sortResult, err := client.SortReadOnlyWithOptions(key, *options)

	assert.Nil(suite.T(), err)

	resultList := []api.Result[string]{
		api.CreateStringResult("Object_2"),
		api.CreateStringResult("Object_3"),
		api.CreateStringResult("Object_1"),
	}

	assert.Equal(suite.T(), resultList, sortResult)
}

func (suite *GlideTestSuite) TestSortReadOnlyWithOptions_SuccessfulSortByWeightAndGet() {
	client := suite.defaultClient()
	if suite.serverVersion < "7.0.0" {
		suite.T().Skip("This feature is added in version 7")
	}
	key := uuid.New().String()
	client.LPush(key, []string{"item1", "item2", "item3"})

	client.Set("weight_item1", "10")
	client.Set("weight_item2", "5")
	client.Set("weight_item3", "15")

	client.Set("object_item1", "Object 1")
	client.Set("object_item2", "Object 2")
	client.Set("object_item3", "Object 3")

	options := options.NewSortOptions().
		SetOrderBy(options.ASC).
		SetIsAlpha(false).
		SetByPattern("weight_*").
		AddGetPattern("object_*").
		AddGetPattern("#")

	sortResult, err := client.SortReadOnlyWithOptions(key, *options)

	assert.Nil(suite.T(), err)

	resultList := []api.Result[string]{
		api.CreateStringResult("Object 2"),
		api.CreateStringResult("item2"),
		api.CreateStringResult("Object 1"),
		api.CreateStringResult("item1"),
		api.CreateStringResult("Object 3"),
		api.CreateStringResult("item3"),
	}

	assert.Equal(suite.T(), resultList, sortResult)

	objectItem2, err := client.Get("object_item2")
	assert.Nil(suite.T(), err)
	assert.Equal(suite.T(), "Object 2", objectItem2.Value())

	objectItem1, err := client.Get("object_item1")
	assert.Nil(suite.T(), err)
	assert.Equal(suite.T(), "Object 1", objectItem1.Value())

	objectItem3, err := client.Get("object_item3")
	assert.Nil(suite.T(), err)
	assert.Equal(suite.T(), "Object 3", objectItem3.Value())

	assert.Equal(suite.T(), "item2", sortResult[1].Value())
	assert.Equal(suite.T(), "item1", sortResult[3].Value())
	assert.Equal(suite.T(), "item3", sortResult[5].Value())
}

func (suite *GlideTestSuite) TestInfoStandalone() {
	DEFAULT_INFO_SECTIONS := []string{
		"Server",
		"Clients",
		"Memory",
		"Persistence",
		"Stats",
		"Replication",
		"CPU",
		"Modules",
		"Errorstats",
		"Cluster",
		"Keyspace",
	}

	client := suite.defaultClient()
	t := suite.T()

	// info without options
	info, err := client.Info()
	assert.NoError(t, err)
	for _, section := range DEFAULT_INFO_SECTIONS {
		assert.Contains(t, info, "# "+section, "Section "+section+" is missing")
	}

	// info with option or with multiple options
	sections := []options.Section{options.Cpu}
	if suite.serverVersion >= "7.0.0" {
		sections = append(sections, options.Memory)
	}
	info, err = client.InfoWithOptions(options.InfoOptions{Sections: sections})
	assert.NoError(t, err)
	for _, section := range sections {
		assert.Contains(t, strings.ToLower(info), strings.ToLower("# "+string(section)), "Section "+section+" is missing")
	}
}

func (suite *GlideTestSuite) TestDBSize() {
	client := suite.defaultClient()
	result, err := client.DBSize()
	assert.Nil(suite.T(), err)
	assert.Greater(suite.T(), result, int64(0))
}

func (suite *GlideTestSuite) TestPing_NoArgument() {
	client := suite.defaultClient()

	result, err := client.Ping()
	assert.Nil(suite.T(), err)
	assert.Equal(suite.T(), "PONG", result)
}

func (suite *GlideTestSuite) TestEcho() {
	client := suite.defaultClient()
	// Test 1: Check if Echo command return the message
	value := "Hello world"
	t := suite.T()
	resultEcho, err := client.Echo(value)
	assert.Nil(t, err)
	assert.Equal(t, value, resultEcho.Value())
}

func (suite *GlideTestSuite) TestPing_ClosedClient() {
	client := suite.defaultClient()
	client.Close()

	result, err := client.Ping()

	assert.NotNil(suite.T(), err)
	assert.Equal(suite.T(), "", result)
	assert.IsType(suite.T(), &errors.ClosingError{}, err)
}

func (suite *GlideTestSuite) TestPingWithOptions_WithMessage() {
	client := suite.defaultClient()
	options := options.PingOptions{
		Message: "hello",
	}

	result, err := client.PingWithOptions(options)
	assert.Nil(suite.T(), err)
	assert.Equal(suite.T(), "hello", result)
}

func (suite *GlideTestSuite) TestPingWithOptions_ClosedClient() {
	client := suite.defaultClient()
	client.Close()

	options := options.PingOptions{
		Message: "hello",
	}

	result, err := client.PingWithOptions(options)
	assert.NotNil(suite.T(), err)
	assert.Equal(suite.T(), "", result)
	assert.IsType(suite.T(), &errors.ClosingError{}, err)
}

func (suite *GlideTestSuite) TestTime_Success() {
	client := suite.defaultClient()
	results, err := client.Time()

	assert.Nil(suite.T(), err)
	assert.Len(suite.T(), results, 2)

	now := time.Now().Unix() - 1

	timestamp, err := strconv.ParseInt(results[0], 10, 64)
	assert.Nil(suite.T(), err)
	assert.Greater(suite.T(), timestamp, now)

	microseconds, err := strconv.ParseInt(results[1], 10, 64)
	assert.Nil(suite.T(), err)
	assert.Less(suite.T(), microseconds, int64(1000000))
}

func (suite *GlideTestSuite) TestTime_Error() {
	client := suite.defaultClient()

	// Disconnect the client or simulate an error condition
	client.Close()

	results, err := client.Time()

	assert.NotNil(suite.T(), err)
	assert.Nil(suite.T(), results)
	assert.IsType(suite.T(), &errors.ClosingError{}, err)
}

func (suite *GlideTestSuite) TestFlushAll() {
	client := suite.defaultClient()
	key1 := uuid.New().String()
	key2 := uuid.New().String()

	_, err := client.Set(key1, "value1")
	assert.Nil(suite.T(), err)
	_, err = client.Set(key2, "value2")
	assert.Nil(suite.T(), err)

	result, err := client.Get(key1)
	assert.Nil(suite.T(), err)
	assert.Equal(suite.T(), "value1", result.Value())

	response, err := client.FlushAll()
	assert.Nil(suite.T(), err)
	assert.Equal(suite.T(), "OK", response)

	result, err = client.Get(key1)
	assert.Nil(suite.T(), err)
	assert.Empty(suite.T(), result.Value())
}

func (suite *GlideTestSuite) TestFlushAll_Sync() {
	client := suite.defaultClient()
	key1 := uuid.New().String()
	key2 := uuid.New().String()

	_, err := client.Set(key1, "value1")
	assert.Nil(suite.T(), err)
	_, err = client.Set(key2, "value2")
	assert.Nil(suite.T(), err)

	result, err := client.Get(key1)
	assert.Nil(suite.T(), err)
	assert.Equal(suite.T(), "value1", result.Value())

	response, err := client.FlushAllWithOptions(options.SYNC)
	assert.Nil(suite.T(), err)
	assert.Equal(suite.T(), "OK", response)

	result, err = client.Get(key1)
	assert.Nil(suite.T(), err)
	assert.Empty(suite.T(), result.Value())
}

func (suite *GlideTestSuite) TestFlushAll_Async() {
	client := suite.defaultClient()
	key1 := uuid.New().String()
	key2 := uuid.New().String()

	_, err := client.Set(key1, "value1")
	assert.Nil(suite.T(), err)
	_, err = client.Set(key2, "value2")
	assert.Nil(suite.T(), err)

	response, err := client.FlushAllWithOptions(options.ASYNC)
	assert.Nil(suite.T(), err)
	assert.Equal(suite.T(), "OK", response)

	result, err := client.Get(key1)
	assert.Nil(suite.T(), err)
	assert.Empty(suite.T(), result.Value())
}

func (suite *GlideTestSuite) TestFlushAll_ClosedClient() {
	client := suite.defaultClient()
	client.Close()

	response, err := client.FlushAllWithOptions(options.SYNC)
	assert.NotNil(suite.T(), err)
	assert.Equal(suite.T(), "", response)
	assert.IsType(suite.T(), &errors.ClosingError{}, err)
}

func (suite *GlideTestSuite) TestFlushAll_MultipleFlush() {
	client := suite.defaultClient()
	key1 := uuid.New().String()

	response, err := client.FlushAllWithOptions(options.SYNC)
	assert.Nil(suite.T(), err)
	assert.Equal(suite.T(), "OK", response)

	_, err = client.Set(key1, "value1")
	assert.Nil(suite.T(), err)

	response, err = client.FlushAllWithOptions(options.ASYNC)
	assert.Nil(suite.T(), err)
	assert.Equal(suite.T(), "OK", response)

	result, err := client.Get(key1)
	assert.Nil(suite.T(), err)
	assert.Empty(suite.T(), result.Value())
}

func (suite *GlideTestSuite) TestFlushDB() {
	client := suite.defaultClient()
	key1 := uuid.New().String()
	key2 := uuid.New().String()

	_, err := client.Set(key1, "value1")
	assert.Nil(suite.T(), err)
	_, err = client.Set(key2, "value2")
	assert.Nil(suite.T(), err)

	result, err := client.Get(key1)
	assert.Nil(suite.T(), err)
	assert.Equal(suite.T(), "value1", result.Value())

	response, err := client.FlushDB()
	assert.Nil(suite.T(), err)
	assert.Equal(suite.T(), "OK", response)

	result, err = client.Get(key1)
	assert.Nil(suite.T(), err)
	assert.Empty(suite.T(), result.Value())
}

func (suite *GlideTestSuite) TestFlushDBWithOptions_SYNC() {
	client := suite.defaultClient()

	key := uuid.New().String()
	_, err := client.Set(key, "value1")
	assert.NoError(suite.T(), err)

	result, err := client.FlushDBWithOptions(options.SYNC)
	assert.NoError(suite.T(), err)
	assert.NotEmpty(suite.T(), result)

	val, err := client.Get(key)
	assert.NoError(suite.T(), err)
	assert.Empty(suite.T(), val.Value())
}

func (suite *GlideTestSuite) TestFlushDBWithOptions_ASYNC() {
	client := suite.defaultClient()

	key := uuid.New().String()
	_, err := client.Set(key, "value1")
	assert.NoError(suite.T(), err)

	result, err := client.FlushDBWithOptions(options.ASYNC)
	assert.NoError(suite.T(), err)
	assert.NotEmpty(suite.T(), result)

	val, err := client.Get(key)
	assert.NoError(suite.T(), err)
	assert.Empty(suite.T(), val.Value())
}

func (suite *GlideTestSuite) TestFlushDBWithOptions_MultipleKeys() {
	client := suite.defaultClient()

	key1 := uuid.New().String()
	key2 := uuid.New().String()

	_, err := client.Set(key1, "value1")
	assert.NoError(suite.T(), err)
	_, err = client.Set(key2, "value2")
	assert.NoError(suite.T(), err)

	result, err := client.FlushDBWithOptions(options.SYNC)
	assert.NoError(suite.T(), err)
	assert.NotEmpty(suite.T(), result)

	val1, err := client.Get(key1)
	assert.NoError(suite.T(), err)
	assert.Empty(suite.T(), val1.Value())

	val2, err := client.Get(key2)
	assert.NoError(suite.T(), err)
	assert.Empty(suite.T(), val2.Value())
}

func (suite *GlideTestSuite) TestFlushDBWithOptions_ClosedClient() {
	client := suite.defaultClient()

	client.Close()

	result, err := client.FlushDBWithOptions(options.SYNC)
	assert.NotNil(suite.T(), err)
	assert.Equal(suite.T(), "", result)
	assert.IsType(suite.T(), &errors.ClosingError{}, err)
}

func (suite *GlideTestSuite) TestUpdateConnectionPasswordAuthNonValidPass() {
	// Create test client
	testClient := suite.defaultClient()
	defer testClient.Close()

	// Test empty password
	_, err := testClient.UpdateConnectionPassword("", true)
	assert.NotNil(suite.T(), err)
	assert.IsType(suite.T(), &errors.RequestError{}, err)

	// Test with no password parameter
	_, err = testClient.UpdateConnectionPassword("", true)
	assert.NotNil(suite.T(), err)
	assert.IsType(suite.T(), &errors.RequestError{}, err)
}

func (suite *GlideTestSuite) TestUpdateConnectionPassword_NoServerAuth() {
	// Create test client
	testClient := suite.defaultClient()
	defer testClient.Close()

	// Validate that we can use the client
	_, err := testClient.Info()
	assert.Nil(suite.T(), err)

	// Test immediate re-authentication fails when no server password is set
	pwd := uuid.NewString()
	_, err = testClient.UpdateConnectionPassword(pwd, true)
	assert.NotNil(suite.T(), err)
	assert.IsType(suite.T(), &errors.RequestError{}, err)
}

func (suite *GlideTestSuite) TestUpdateConnectionPassword_LongPassword() {
	// Create test client
	testClient := suite.defaultClient()
	defer testClient.Close()

	// Generate long random password (1000 chars)
	const letters = "abcdefghijklmnopqrstuvwxyzABCDEFGHIJKLMNOPQRSTUVWXYZ"
	pwd := make([]byte, 1000)
	for i := range pwd {
		pwd[i] = letters[rand.Intn(len(letters))]
	}

	// Validate that we can use the client
	_, err := testClient.Info()
	assert.NoError(suite.T(), err)

	// Test replacing connection password with a long password string
	_, err = testClient.UpdateConnectionPassword(string(pwd), false)
	assert.NoError(suite.T(), err)
}

func (suite *GlideTestSuite) TestUpdateConnectionPassword_ImmediateAuthWrongPassword() {
	// Create admin client
	adminClient := suite.defaultClient()
	defer adminClient.Close()

	// Create test client
	testClient := suite.defaultClient()
	defer testClient.Close()

	pwd := uuid.NewString()
	notThePwd := uuid.NewString()

	// Validate that we can use the client
	_, err := testClient.Info()
	assert.Nil(suite.T(), err)

	// Set the password to something else
	_, err = adminClient.ConfigSet(map[string]string{"requirepass": notThePwd})
	assert.Nil(suite.T(), err)

	// Test that re-authentication fails when using wrong password
	_, err = testClient.UpdateConnectionPassword(pwd, true)
	assert.NotNil(suite.T(), err)
	assert.IsType(suite.T(), &errors.RequestError{}, err)

	// But using correct password returns OK
	_, err = testClient.UpdateConnectionPassword(notThePwd, true)
	assert.NoError(suite.T(), err)

	// Cleanup: Reset password
	_, err = adminClient.ConfigSet(map[string]string{"requirepass": ""})
	assert.NoError(suite.T(), err)
}

func (suite *GlideTestSuite) TestLolwutWithOptions_WithVersion() {
	client := suite.defaultClient()
	options := options.NewLolwutOptions(8)
	res, err := client.LolwutWithOptions(*options)
	assert.NoError(suite.T(), err)
	assert.Contains(suite.T(), res, "Redis ver.")
}

func (suite *GlideTestSuite) TestLolwutWithOptions_WithVersionAndArgs() {
	client := suite.defaultClient()
	opts := options.NewLolwutOptions(8).SetArgs([]int{10, 20})
	res, err := client.LolwutWithOptions(*opts)
	assert.NoError(suite.T(), err)
	assert.Contains(suite.T(), res, "Redis ver.")
}

func (suite *GlideTestSuite) TestLolwutWithOptions_EmptyArgs() {
	client := suite.defaultClient()
	opts := options.NewLolwutOptions(6).SetArgs([]int{})
	res, err := client.LolwutWithOptions(*opts)
	assert.NoError(suite.T(), err)
	assert.Contains(suite.T(), res, "Redis ver.")
}

func (suite *GlideTestSuite) TestClientId() {
	client := suite.defaultClient()
	result, err := client.ClientId()
	assert.Nil(suite.T(), err)
	assert.Greater(suite.T(), result, int64(0))
}

func (suite *GlideTestSuite) TestLastSave() {
	client := suite.defaultClient()
	t := suite.T()
	result, err := client.LastSave()
	assert.Nil(t, err)
	assert.Greater(t, result, int64(0))
}

func (suite *GlideTestSuite) TestConfigResetStat() {
	client := suite.defaultClient()
	suite.verifyOK(client.ConfigResetStat())
}

<<<<<<< HEAD
func (suite *GlideTestSuite) TestConfigRewrite() {
	client := suite.defaultClient()
	t := suite.T()
	opts := options.InfoOptions{Sections: []options.Section{options.Server}}
	response, err := client.InfoWithOptions(opts)
	assert.NoError(t, err)
	lines := strings.Split(response, "\n")
	var configFile string
	for _, line := range lines {
		if strings.HasPrefix(line, "config_file:") {
			configFile = strings.TrimSpace(strings.TrimPrefix(line, "config_file:"))
			break
		}
	}
	if len(configFile) > 0 {
		suite.verifyOK(client.ConfigRewrite())
	}
=======
func (suite *GlideTestSuite) TestClientGetSetName() {
	client := suite.defaultClient()
	t := suite.T()

	suite.verifyOK(client.ClientSetName("ConnectionName"))
	result, err := client.ClientGetName()
	assert.Nil(t, err)
	assert.Equal(t, result, "ConnectionName")
}

func (suite *GlideTestSuite) TestMove() {
	client := suite.defaultClient()
	t := suite.T()
	key := uuid.New().String()
	suite.verifyOK(client.Set(key, "hello"))
	result, err := client.Move(key, 2)
	assert.Nil(t, err)
	assert.True(suite.T(), result)
}

func (suite *GlideTestSuite) TestScan() {
	client := suite.defaultClient()
	t := suite.T()
	key := uuid.New().String()
	suite.verifyOK(client.Set(key, "Hello"))
	resCursor, resCollection, err := client.Scan(0)
	assert.Nil(t, err)
	assert.GreaterOrEqual(t, len(resCursor), 1)
	assert.GreaterOrEqual(t, len(resCollection), 1)
}

func (suite *GlideTestSuite) TestScanWithOption() {
	client := suite.defaultClient()
	t := suite.T()

	// Test TestScanWithOption SetCount
	key := uuid.New().String()
	suite.verifyOK(client.Set(key, "Hello"))
	opts := options.NewScanOptions().SetCount(10)
	resCursor, resCollection, err := client.ScanWithOptions(0, *opts)
	assert.Nil(t, err)
	assert.GreaterOrEqual(t, len(resCursor), 1)
	assert.GreaterOrEqual(t, len(resCollection), 1)

	// Test TestScanWithOption SetType
	opts = options.NewScanOptions().SetType(options.ObjectTypeString)
	resCursor, resCollection, err = client.ScanWithOptions(0, *opts)
	assert.Nil(t, err)
	assert.GreaterOrEqual(t, len(resCursor), 1)
	assert.GreaterOrEqual(t, len(resCollection), 1)
>>>>>>> 3ce97a22
}<|MERGE_RESOLUTION|>--- conflicted
+++ resolved
@@ -834,7 +834,58 @@
 	suite.verifyOK(client.ConfigResetStat())
 }
 
-<<<<<<< HEAD
+func (suite *GlideTestSuite) TestClientGetSetName() {
+	client := suite.defaultClient()
+	t := suite.T()
+
+	suite.verifyOK(client.ClientSetName("ConnectionName"))
+	result, err := client.ClientGetName()
+	assert.Nil(t, err)
+	assert.Equal(t, result, "ConnectionName")
+}
+
+func (suite *GlideTestSuite) TestMove() {
+	client := suite.defaultClient()
+	t := suite.T()
+	key := uuid.New().String()
+	suite.verifyOK(client.Set(key, "hello"))
+	result, err := client.Move(key, 2)
+	assert.Nil(t, err)
+	assert.True(suite.T(), result)
+}
+
+func (suite *GlideTestSuite) TestScan() {
+	client := suite.defaultClient()
+	t := suite.T()
+	key := uuid.New().String()
+	suite.verifyOK(client.Set(key, "Hello"))
+	resCursor, resCollection, err := client.Scan(0)
+	assert.Nil(t, err)
+	assert.GreaterOrEqual(t, len(resCursor), 1)
+	assert.GreaterOrEqual(t, len(resCollection), 1)
+}
+
+func (suite *GlideTestSuite) TestScanWithOption() {
+	client := suite.defaultClient()
+	t := suite.T()
+
+	// Test TestScanWithOption SetCount
+	key := uuid.New().String()
+	suite.verifyOK(client.Set(key, "Hello"))
+	opts := options.NewScanOptions().SetCount(10)
+	resCursor, resCollection, err := client.ScanWithOptions(0, *opts)
+	assert.Nil(t, err)
+	assert.GreaterOrEqual(t, len(resCursor), 1)
+	assert.GreaterOrEqual(t, len(resCollection), 1)
+
+	// Test TestScanWithOption SetType
+	opts = options.NewScanOptions().SetType(options.ObjectTypeString)
+	resCursor, resCollection, err = client.ScanWithOptions(0, *opts)
+	assert.Nil(t, err)
+	assert.GreaterOrEqual(t, len(resCursor), 1)
+	assert.GreaterOrEqual(t, len(resCollection), 1)
+}
+
 func (suite *GlideTestSuite) TestConfigRewrite() {
 	client := suite.defaultClient()
 	t := suite.T()
@@ -852,56 +903,4 @@
 	if len(configFile) > 0 {
 		suite.verifyOK(client.ConfigRewrite())
 	}
-=======
-func (suite *GlideTestSuite) TestClientGetSetName() {
-	client := suite.defaultClient()
-	t := suite.T()
-
-	suite.verifyOK(client.ClientSetName("ConnectionName"))
-	result, err := client.ClientGetName()
-	assert.Nil(t, err)
-	assert.Equal(t, result, "ConnectionName")
-}
-
-func (suite *GlideTestSuite) TestMove() {
-	client := suite.defaultClient()
-	t := suite.T()
-	key := uuid.New().String()
-	suite.verifyOK(client.Set(key, "hello"))
-	result, err := client.Move(key, 2)
-	assert.Nil(t, err)
-	assert.True(suite.T(), result)
-}
-
-func (suite *GlideTestSuite) TestScan() {
-	client := suite.defaultClient()
-	t := suite.T()
-	key := uuid.New().String()
-	suite.verifyOK(client.Set(key, "Hello"))
-	resCursor, resCollection, err := client.Scan(0)
-	assert.Nil(t, err)
-	assert.GreaterOrEqual(t, len(resCursor), 1)
-	assert.GreaterOrEqual(t, len(resCollection), 1)
-}
-
-func (suite *GlideTestSuite) TestScanWithOption() {
-	client := suite.defaultClient()
-	t := suite.T()
-
-	// Test TestScanWithOption SetCount
-	key := uuid.New().String()
-	suite.verifyOK(client.Set(key, "Hello"))
-	opts := options.NewScanOptions().SetCount(10)
-	resCursor, resCollection, err := client.ScanWithOptions(0, *opts)
-	assert.Nil(t, err)
-	assert.GreaterOrEqual(t, len(resCursor), 1)
-	assert.GreaterOrEqual(t, len(resCollection), 1)
-
-	// Test TestScanWithOption SetType
-	opts = options.NewScanOptions().SetType(options.ObjectTypeString)
-	resCursor, resCollection, err = client.ScanWithOptions(0, *opts)
-	assert.Nil(t, err)
-	assert.GreaterOrEqual(t, len(resCursor), 1)
-	assert.GreaterOrEqual(t, len(resCollection), 1)
->>>>>>> 3ce97a22
 }