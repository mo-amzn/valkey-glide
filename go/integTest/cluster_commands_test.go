--- conflicted
+++ resolved
@@ -297,39 +297,6 @@
 	}
 }
 
-<<<<<<< HEAD
-func (suite *GlideTestSuite) TestConfigSetGetWithOptions() {
-	client := suite.defaultClusterClient()
-	t := suite.T()
-	// ConfigResetStat with option or with multiple options without route
-	opts := options.RouteOption{Route: nil}
-	configParam := map[string]string{"timeout": "1000", "maxmemory": "1GB"}
-	suite.verifyOK(client.ConfigSetWithOptions(configParam, opts))
-	configGetParam := []string{"timeout", "maxmemory"}
-	resp, err := client.ConfigGetWithOptions(configGetParam, opts)
-	assert.NoError(t, err)
-	assert.Contains(t, strings.ToLower(fmt.Sprint(resp)), strings.ToLower("timeout"))
-
-	// same sections with random route
-	route := config.Route(config.RandomRoute)
-	opts = options.RouteOption{Route: route}
-	suite.verifyOK(client.ConfigSetWithOptions(configParam, opts))
-	resp, err = client.ConfigGetWithOptions(configGetParam, opts)
-	assert.NoError(t, err)
-	assert.Contains(t, strings.ToLower(fmt.Sprint(resp)), strings.ToLower("timeout"))
-
-	// default sections, multi node route
-	route = config.Route(config.AllPrimaries)
-	opts = options.RouteOption{Route: route}
-	suite.verifyOK(client.ConfigSetWithOptions(configParam, opts))
-
-	resp, err = client.ConfigGetWithOptions(configGetParam, opts)
-	assert.NoError(t, err)
-	assert.True(t, resp.IsMultiValue())
-	for _, messages := range resp.MultiValue() {
-		mapString := fmt.Sprint(messages)
-		assert.Contains(t, strings.ToLower(mapString), strings.ToLower("timeout"))
-=======
 func (suite *GlideTestSuite) TestBasicClusterScan() {
 	client := suite.defaultClusterClient()
 	t := suite.T()
@@ -761,6 +728,39 @@
 	}
 	for _, elem := range streamKeys {
 		assert.NotContains(t, allKeys, elem)
->>>>>>> 1c76ac14
+	}
+}
+
+func (suite *GlideTestSuite) TestConfigSetGetWithOptions() {
+	client := suite.defaultClusterClient()
+	t := suite.T()
+	// ConfigResetStat with option or with multiple options without route
+	opts := options.RouteOption{Route: nil}
+	configParam := map[string]string{"timeout": "1000", "maxmemory": "1GB"}
+	suite.verifyOK(client.ConfigSetWithOptions(configParam, opts))
+	configGetParam := []string{"timeout", "maxmemory"}
+	resp, err := client.ConfigGetWithOptions(configGetParam, opts)
+	assert.NoError(t, err)
+	assert.Contains(t, strings.ToLower(fmt.Sprint(resp)), strings.ToLower("timeout"))
+
+	// same sections with random route
+	route := config.Route(config.RandomRoute)
+	opts = options.RouteOption{Route: route}
+	suite.verifyOK(client.ConfigSetWithOptions(configParam, opts))
+	resp, err = client.ConfigGetWithOptions(configGetParam, opts)
+	assert.NoError(t, err)
+	assert.Contains(t, strings.ToLower(fmt.Sprint(resp)), strings.ToLower("timeout"))
+
+	// default sections, multi node route
+	route = config.Route(config.AllPrimaries)
+	opts = options.RouteOption{Route: route}
+	suite.verifyOK(client.ConfigSetWithOptions(configParam, opts))
+
+	resp, err = client.ConfigGetWithOptions(configGetParam, opts)
+	assert.NoError(t, err)
+	assert.True(t, resp.IsMultiValue())
+	for _, messages := range resp.MultiValue() {
+		mapString := fmt.Sprint(messages)
+		assert.Contains(t, strings.ToLower(mapString), strings.ToLower("timeout"))
 	}
 }