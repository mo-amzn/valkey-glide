--- conflicted
+++ resolved
@@ -34,9 +34,6 @@
 
 	FlushDBWithOptions(mode options.FlushMode) (string, error)
 
-<<<<<<< HEAD
-	ConfigRewrite() (string, error)
-=======
 	Lolwut() (string, error)
 
 	LolwutWithOptions(opts options.LolwutOptions) (string, error)
@@ -44,5 +41,6 @@
 	LastSave() (int64, error)
 
 	ConfigResetStat() (string, error)
->>>>>>> 48b4137b
+
+	ConfigRewrite() (string, error)
 }