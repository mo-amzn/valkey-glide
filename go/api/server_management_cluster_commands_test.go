// Copyright Valkey GLIDE Project Contributors - SPDX Identifier: Apache-2.0

package api

import (
	"fmt"
	"strings"

	"github.com/google/uuid"
	"github.com/valkey-io/valkey-glide/go/api/config"
	"github.com/valkey-io/valkey-glide/go/api/options"
)

func ExampleGlideClusterClient_Info() {
	var client *GlideClusterClient = getExampleGlideClusterClient() // example helper function

	response, err := client.Info()
	if err != nil {
		fmt.Println("Glide example failed with an error: ", err)
	}
	for _, data := range response {
		if strings.Contains(data, "cluster_enabled:1") {
			fmt.Println("OK")
			break
		}
	}

	// Output: OK
}

func ExampleGlideClusterClient_InfoWithOptions() {
	var client *GlideClusterClient = getExampleGlideClusterClient() // example helper function

	opts := options.ClusterInfoOptions{
		InfoOptions: &options.InfoOptions{Sections: []options.Section{options.Cluster}},
	}

	response, err := client.InfoWithOptions(opts)
	if err != nil {
		fmt.Println("Glide example failed with an error: ", err)
	}

	for _, data := range response.MultiValue() {
		if strings.Contains(data, "cluster_enabled:1") {
			fmt.Println("OK")
			break
		}
	}

	// Output: OK
}

func ExampleGlideClusterClient_TimeWithOptions() {
	var client *GlideClusterClient = getExampleGlideClusterClient() // example helper function

	route := config.Route(config.RandomRoute)
	opts := options.RouteOption{
		Route: route,
	}
	clusterResponse, err := client.TimeWithOptions(opts) // gives: {1 [1738714595 942076] map[]}
	if err != nil {
		fmt.Println("Glide example failed with an error: ", err)
	}

	fmt.Println(len(clusterResponse.SingleValue()) == 2)

	// Output: true
}

func ExampleGlideClusterClient_DBSizeWithOptions() {
	var client *GlideClusterClient = getExampleGlideClusterClient() // example helper function

	route := config.SimpleNodeRoute(config.RandomRoute)
	opts := options.RouteOption{
		Route: route,
	}
	result, err := client.DBSizeWithOptions(opts)
	if err != nil {
		fmt.Println("Glide example failed with an error: ", err)
	}
	fmt.Println(result)

	// Output:
	// 0
}

func ExampleGlideClusterClient_FlushAll() {
	var client *GlideClusterClient = getExampleGlideClusterClient() // example helper function
	result, err := client.FlushAll()
	if err != nil {
		fmt.Println("Glide example failed with an error: ", err)
	}
	fmt.Println(result)

	// Output: OK
}

func ExampleGlideClusterClient_FlushDB() {
	var client *GlideClusterClient = getExampleGlideClusterClient() // example helper function
	result, err := client.FlushDB()
	if err != nil {
		fmt.Println("Glide example failed with an error: ", err)
	}
	fmt.Println(result)

	// Output: OK
}

func ExampleGlideClusterClient_FlushAllWithOptions() {
	var client *GlideClusterClient = getExampleGlideClusterClient() // example helper function

	route := config.SimpleNodeRoute(config.AllPrimaries)
	routeOption := &options.RouteOption{
		Route: route,
	}

	asyncMode := options.ASYNC

	flushOptions := options.FlushClusterOptions{
		FlushMode:   &asyncMode,
		RouteOption: routeOption,
	}

	result, err := client.FlushAllWithOptions(flushOptions)
	if err != nil {
		fmt.Println("Glide example failed with an error: ", err)
	}
	fmt.Println(result)

	// Output: OK
}

func ExampleGlideClusterClient_FlushDBWithOptions() {
	var client *GlideClusterClient = getExampleGlideClusterClient() // example helper function

	route := config.SimpleNodeRoute(config.AllPrimaries)
	routeOption := &options.RouteOption{
		Route: route,
	}

	syncMode := options.SYNC

	flushOptions := options.FlushClusterOptions{
		FlushMode:   &syncMode,
		RouteOption: routeOption,
	}

	result, err := client.FlushDBWithOptions(flushOptions)
	if err != nil {
		fmt.Println("Glide example failed with an error: ", err)
	}
	fmt.Println(result)

	// Output: OK
}

<<<<<<< HEAD
func ExampleGlideClusterClient_ConfigRewrite() {
	var client *GlideClusterClient = getExampleGlideClusterClient() // example helper function
	var resultRewrite string
	opts := options.ClusterInfoOptions{
		InfoOptions: &options.InfoOptions{Sections: []options.Section{options.Server}},
	}
	res, err := client.InfoWithOptions(opts)
	if err != nil {
		fmt.Println("Glide example failed with an error: ", err)
	}
	for _, data := range res.MultiValue() {
		lines := strings.Split(data, "\n")
		var configFile string
		for _, line := range lines {
			if strings.HasPrefix(line, "config_file:") {
				configFile = strings.TrimSpace(strings.TrimPrefix(line, "config_file:"))
				break
			}
		}
		if len(configFile) > 0 {
			responseRewrite, err := client.ConfigRewrite()
			if err != nil {
				fmt.Println("Glide example failed with an error: ", err)
			}
			resultRewrite = responseRewrite
			break
		} else {
			resultRewrite = "OK"
		}

	}
	fmt.Println(resultRewrite)

	// Output:
	// OK
}

func ExampleGlideClusterClient_ConfigRewriteWithOptions() {
	var client *GlideClusterClient = getExampleGlideClusterClient() // example helper function
	sections := []options.Section{options.Server}

	// info with option or with multiple options without route
	var runResultNilRoute string
	opts := options.ClusterInfoOptions{
		InfoOptions: &options.InfoOptions{Sections: sections},
		RouteOption: nil,
	}
	response, err := client.InfoWithOptions(opts)
=======
func ExampleGlideClusterClient_Lolwut() {
	var client *GlideClusterClient = getExampleGlideClusterClient() // example helper function

	result, err := client.Lolwut()
	if err != nil {
		fmt.Println("Glide example failed with an error:", err)
	} else {
		if len(result) > 0 {
			fmt.Println("LOLWUT pattern generated successfully")
		}
	}

	// Output: LOLWUT pattern generated successfully
}

func ExampleGlideClusterClient_LolwutWithOptions() {
	var client *GlideClusterClient = getExampleGlideClusterClient() // example helper function
	randomRouteOptions := options.ClusterLolwutOptions{
		LolwutOptions: &options.LolwutOptions{
			Version: 6,
			Args:    &[]int{10, 20},
		},
		RouteOption: &options.RouteOption{
			Route: config.RandomRoute,
		},
	}

	result, err := client.LolwutWithOptions(randomRouteOptions)
>>>>>>> 48b4137b
	if err != nil {
		fmt.Println("Glide example failed with an error: ", err)
	}

<<<<<<< HEAD
	for _, data := range response.MultiValue() {
		lines := strings.Split(data, "\n")
		var configFile string
		for _, line := range lines {
			if strings.HasPrefix(line, "config_file:") {
				configFile = strings.TrimSpace(strings.TrimPrefix(line, "config_file:"))
				break
			}
		}
		if len(configFile) > 0 {
			responseRewrite, err := client.ConfigRewrite()
			if err != nil {
				fmt.Println("Glide example failed with an error: ", err)
			}
			runResultNilRoute = responseRewrite
			break
		}
		runResultNilRoute = "OK"
	}

	// same sections with random route
	var runResultRandomRoute string
	opts = options.ClusterInfoOptions{
		InfoOptions: &options.InfoOptions{Sections: sections},
		RouteOption: &options.RouteOption{Route: config.RandomRoute},
	}
	response, err = client.InfoWithOptions(opts)
	if err != nil {
		fmt.Println("Glide example failed with an error: ", err)
	}
	lines := strings.Split(response.SingleValue(), "\n")
	var configFile string
	for _, line := range lines {
		if strings.HasPrefix(line, "config_file:") {
			configFile = strings.TrimSpace(strings.TrimPrefix(line, "config_file:"))
			break
		}
	}
	if len(configFile) > 0 {
		responseRewrite, err := client.ConfigRewrite()
		if err != nil {
			fmt.Println("Glide example failed with an error: ", err)
		}
		runResultRandomRoute = responseRewrite
	}
	runResultRandomRoute = "OK"

	// default sections, multi node route
	var runResultMultiNodeRoute string
	opts = options.ClusterInfoOptions{
		InfoOptions: nil,
		RouteOption: &options.RouteOption{Route: config.AllPrimaries},
	}
	response, err = client.InfoWithOptions(opts)
	if err != nil {
		fmt.Println("Glide example failed with an error: ", err)
	}
	for _, data := range response.MultiValue() {
		lines := strings.Split(data, "\n")
		var configFile string
		for _, line := range lines {
			if strings.HasPrefix(line, "config_file:") {
				configFile = strings.TrimSpace(strings.TrimPrefix(line, "config_file:"))
				break
			}
		}
		if len(configFile) > 0 {
			responseRewrite, err := client.ConfigRewrite()
			if err != nil {
				fmt.Println("Glide example failed with an error: ", err)
			}
			runResultMultiNodeRoute = responseRewrite
			break
		}
		runResultMultiNodeRoute = "OK"
	}
	fmt.Println("Multiple options without route result:", runResultNilRoute)
	fmt.Println("Random route result:", runResultRandomRoute)
	fmt.Println("Multi node route result:", runResultMultiNodeRoute)

	// Output:
	// Multiple options without route result: OK
	// Random route result: OK
	// Multi node route result: OK
=======
	if len(result.SingleValue()) > 0 {
		fmt.Println("LOLWUT pattern generated successfully")
	}
	// Output: LOLWUT pattern generated successfully
}

func ExampleGlideClusterClient_LastSave() {
	var client *GlideClusterClient = getExampleGlideClusterClient() // example helper function
	key := "key-" + uuid.NewString()
	client.Set(key, "hello")
	result, err := client.LastSave()
	if err != nil {
		fmt.Println("Glide example failed with an error: ", err)
	}
	fmt.Println(result.IsSingleValue())

	// Output: true
}

func ExampleGlideClusterClient_LastSaveWithOptions() {
	var client *GlideClusterClient = getExampleGlideClusterClient() // example helper function
	opts := options.RouteOption{Route: nil}
	key := "key-" + uuid.NewString()
	client.Set(key, "hello")
	result, err := client.LastSaveWithOptions(opts)
	if err != nil {
		fmt.Println("Glide example failed with an error: ", err)
	}
	fmt.Println(result.IsSingleValue())

	// Output: true
}

func ExampleGlideClusterClient_ConfigResetStat() {
	var client *GlideClusterClient = getExampleGlideClusterClient() // example helper function
	result, err := client.ConfigResetStat()
	if err != nil {
		fmt.Println("Glide example failed with an error: ", err)
	}
	fmt.Println(result)

	// Output: OK
}

func ExampleGlideClusterClient_ConfigResetStatWithOptions() {
	var client *GlideClusterClient = getExampleGlideClusterClient() // example helper function
	opts := options.RouteOption{Route: nil}
	result, err := client.ConfigResetStatWithOptions(opts)
	if err != nil {
		fmt.Println("Glide example failed with an error: ", err)
	}
	fmt.Println(result)

	// Output: OK
>>>>>>> 48b4137b
}<|MERGE_RESOLUTION|>--- conflicted
+++ resolved
@@ -154,56 +154,6 @@
 	// Output: OK
 }
 
-<<<<<<< HEAD
-func ExampleGlideClusterClient_ConfigRewrite() {
-	var client *GlideClusterClient = getExampleGlideClusterClient() // example helper function
-	var resultRewrite string
-	opts := options.ClusterInfoOptions{
-		InfoOptions: &options.InfoOptions{Sections: []options.Section{options.Server}},
-	}
-	res, err := client.InfoWithOptions(opts)
-	if err != nil {
-		fmt.Println("Glide example failed with an error: ", err)
-	}
-	for _, data := range res.MultiValue() {
-		lines := strings.Split(data, "\n")
-		var configFile string
-		for _, line := range lines {
-			if strings.HasPrefix(line, "config_file:") {
-				configFile = strings.TrimSpace(strings.TrimPrefix(line, "config_file:"))
-				break
-			}
-		}
-		if len(configFile) > 0 {
-			responseRewrite, err := client.ConfigRewrite()
-			if err != nil {
-				fmt.Println("Glide example failed with an error: ", err)
-			}
-			resultRewrite = responseRewrite
-			break
-		} else {
-			resultRewrite = "OK"
-		}
-
-	}
-	fmt.Println(resultRewrite)
-
-	// Output:
-	// OK
-}
-
-func ExampleGlideClusterClient_ConfigRewriteWithOptions() {
-	var client *GlideClusterClient = getExampleGlideClusterClient() // example helper function
-	sections := []options.Section{options.Server}
-
-	// info with option or with multiple options without route
-	var runResultNilRoute string
-	opts := options.ClusterInfoOptions{
-		InfoOptions: &options.InfoOptions{Sections: sections},
-		RouteOption: nil,
-	}
-	response, err := client.InfoWithOptions(opts)
-=======
 func ExampleGlideClusterClient_Lolwut() {
 	var client *GlideClusterClient = getExampleGlideClusterClient() // example helper function
 
@@ -232,12 +182,118 @@
 	}
 
 	result, err := client.LolwutWithOptions(randomRouteOptions)
->>>>>>> 48b4137b
-	if err != nil {
-		fmt.Println("Glide example failed with an error: ", err)
-	}
-
-<<<<<<< HEAD
+	if err != nil {
+		fmt.Println("Glide example failed with an error: ", err)
+	}
+
+	if len(result.SingleValue()) > 0 {
+		fmt.Println("LOLWUT pattern generated successfully")
+	}
+	// Output: LOLWUT pattern generated successfully
+}
+
+func ExampleGlideClusterClient_LastSave() {
+	var client *GlideClusterClient = getExampleGlideClusterClient() // example helper function
+	key := "key-" + uuid.NewString()
+	client.Set(key, "hello")
+	result, err := client.LastSave()
+	if err != nil {
+		fmt.Println("Glide example failed with an error: ", err)
+	}
+	fmt.Println(result.IsSingleValue())
+
+	// Output: true
+}
+
+func ExampleGlideClusterClient_LastSaveWithOptions() {
+	var client *GlideClusterClient = getExampleGlideClusterClient() // example helper function
+	opts := options.RouteOption{Route: nil}
+	key := "key-" + uuid.NewString()
+	client.Set(key, "hello")
+	result, err := client.LastSaveWithOptions(opts)
+	if err != nil {
+		fmt.Println("Glide example failed with an error: ", err)
+	}
+	fmt.Println(result.IsSingleValue())
+
+	// Output: true
+}
+
+func ExampleGlideClusterClient_ConfigResetStat() {
+	var client *GlideClusterClient = getExampleGlideClusterClient() // example helper function
+	result, err := client.ConfigResetStat()
+	if err != nil {
+		fmt.Println("Glide example failed with an error: ", err)
+	}
+	fmt.Println(result)
+
+	// Output: OK
+}
+
+func ExampleGlideClusterClient_ConfigResetStatWithOptions() {
+	var client *GlideClusterClient = getExampleGlideClusterClient() // example helper function
+	opts := options.RouteOption{Route: nil}
+	result, err := client.ConfigResetStatWithOptions(opts)
+	if err != nil {
+		fmt.Println("Glide example failed with an error: ", err)
+	}
+	fmt.Println(result)
+
+	// Output: OK
+}
+
+func ExampleGlideClusterClient_ConfigRewrite() {
+	var client *GlideClusterClient = getExampleGlideClusterClient() // example helper function
+	var resultRewrite string
+	opts := options.ClusterInfoOptions{
+		InfoOptions: &options.InfoOptions{Sections: []options.Section{options.Server}},
+	}
+	res, err := client.InfoWithOptions(opts)
+	if err != nil {
+		fmt.Println("Glide example failed with an error: ", err)
+	}
+	for _, data := range res.MultiValue() {
+		lines := strings.Split(data, "\n")
+		var configFile string
+		for _, line := range lines {
+			if strings.HasPrefix(line, "config_file:") {
+				configFile = strings.TrimSpace(strings.TrimPrefix(line, "config_file:"))
+				break
+			}
+		}
+		if len(configFile) > 0 {
+			responseRewrite, err := client.ConfigRewrite()
+			if err != nil {
+				fmt.Println("Glide example failed with an error: ", err)
+			}
+			resultRewrite = responseRewrite
+			break
+		} else {
+			resultRewrite = "OK"
+		}
+
+	}
+	fmt.Println(resultRewrite)
+
+	// Output:
+	// OK
+}
+
+func ExampleGlideClusterClient_ConfigRewriteWithOptions() {
+	var client *GlideClusterClient = getExampleGlideClusterClient() // example helper function
+	sections := []options.Section{options.Server}
+
+	// info with option or with multiple options without route
+	var runResultNilRoute string
+	opts := options.ClusterInfoOptions{
+		InfoOptions: &options.InfoOptions{Sections: sections},
+		RouteOption: nil,
+	}
+	response, err := client.InfoWithOptions(opts)
+	if err != nil {
+		fmt.Println("Glide example failed with an error: ", err)
+	}
+
 	for _, data := range response.MultiValue() {
 		lines := strings.Split(data, "\n")
 		var configFile string
@@ -322,60 +378,4 @@
 	// Multiple options without route result: OK
 	// Random route result: OK
 	// Multi node route result: OK
-=======
-	if len(result.SingleValue()) > 0 {
-		fmt.Println("LOLWUT pattern generated successfully")
-	}
-	// Output: LOLWUT pattern generated successfully
-}
-
-func ExampleGlideClusterClient_LastSave() {
-	var client *GlideClusterClient = getExampleGlideClusterClient() // example helper function
-	key := "key-" + uuid.NewString()
-	client.Set(key, "hello")
-	result, err := client.LastSave()
-	if err != nil {
-		fmt.Println("Glide example failed with an error: ", err)
-	}
-	fmt.Println(result.IsSingleValue())
-
-	// Output: true
-}
-
-func ExampleGlideClusterClient_LastSaveWithOptions() {
-	var client *GlideClusterClient = getExampleGlideClusterClient() // example helper function
-	opts := options.RouteOption{Route: nil}
-	key := "key-" + uuid.NewString()
-	client.Set(key, "hello")
-	result, err := client.LastSaveWithOptions(opts)
-	if err != nil {
-		fmt.Println("Glide example failed with an error: ", err)
-	}
-	fmt.Println(result.IsSingleValue())
-
-	// Output: true
-}
-
-func ExampleGlideClusterClient_ConfigResetStat() {
-	var client *GlideClusterClient = getExampleGlideClusterClient() // example helper function
-	result, err := client.ConfigResetStat()
-	if err != nil {
-		fmt.Println("Glide example failed with an error: ", err)
-	}
-	fmt.Println(result)
-
-	// Output: OK
-}
-
-func ExampleGlideClusterClient_ConfigResetStatWithOptions() {
-	var client *GlideClusterClient = getExampleGlideClusterClient() // example helper function
-	opts := options.RouteOption{Route: nil}
-	result, err := client.ConfigResetStatWithOptions(opts)
-	if err != nil {
-		fmt.Println("Glide example failed with an error: ", err)
-	}
-	fmt.Println(result)
-
-	// Output: OK
->>>>>>> 48b4137b
 }